--- conflicted
+++ resolved
@@ -108,142 +108,6 @@
 # ========================================================================= #
 
 
-<<<<<<< HEAD
-# changes here should also update `disent/dataset/data/__init__.py`
-class DATASET(metaclass=_R.LazyImportMeta()):
-    # [groundtruth -- impl]
-    Cars3d            = _disent.dataset.data._groundtruth__cars3d.Cars3dData
-    DSprites          = _disent.dataset.data._groundtruth__dsprites.DSpritesData
-    Mpi3d             = _disent.dataset.data._groundtruth__mpi3d.Mpi3dData
-    SmallNorb         = _disent.dataset.data._groundtruth__norb.SmallNorbData
-    Shapes3d          = _disent.dataset.data._groundtruth__shapes3d.Shapes3dData
-    XYObject          = _disent.dataset.data._groundtruth__xyobject.XYObjectData
-
-
-# changes here should also update `disent/dataset/sampling/__init__.py`
-class SAMPLER(metaclass=_R.LazyImportMeta()):
-    # [ground truth samplers]
-    GT_Dist        = _disent.dataset.sampling._groundtruth__dist.GroundTruthDistSampler
-    GT_Pair        = _disent.dataset.sampling._groundtruth__pair.GroundTruthPairSampler
-    GT_PairOrig   = _disent.dataset.sampling._groundtruth__pair_orig.GroundTruthPairOrigSampler
-    GT_Single      = _disent.dataset.sampling._groundtruth__single.GroundTruthSingleSampler
-    GT_Triple      = _disent.dataset.sampling._groundtruth__triplet.GroundTruthTripleSampler
-    # [any dataset samplers]
-    Single         = _disent.dataset.sampling._single.SingleSampler
-    Random         = _disent.dataset.sampling._random__any.RandomSampler
-    # [episode samplers]
-    RandomEpisode = _disent.dataset.sampling._random__episodes.RandomEpisodeSampler
-
-
-# changes here should also update `disent/frameworks/ae/__init__.py` & `disent/frameworks/vae/__init__.py`
-class FRAMEWORK(metaclass=_R.LazyImportMeta()):
-    # [AE]
-    TripletAe              = _disent.frameworks.ae._supervised__tae.TripletAe
-    Ae                     = _disent.frameworks.ae._unsupervised__ae.Ae
-    # [VAE]
-    TripletVae             = _disent.frameworks.vae._supervised__tvae.TripletVae
-    BetaTcVae              = _disent.frameworks.vae._unsupervised__betatcvae.BetaTcVae
-    BetaVae                = _disent.frameworks.vae._unsupervised__betavae.BetaVae
-    DfcVae                 = _disent.frameworks.vae._unsupervised__dfcvae.DfcVae
-    DipVae                 = _disent.frameworks.vae._unsupervised__dipvae.DipVae
-    InfoVae                = _disent.frameworks.vae._unsupervised__infovae.InfoVae
-    Vae                    = _disent.frameworks.vae._unsupervised__vae.Vae
-    AdaVae                 = _disent.frameworks.vae._weaklysupervised__adavae.AdaVae
-
-
-# changes here should also update `disent/frameworks/helper/reconstructions.py`
-class RECON_LOSS(metaclass=_R.LazyImportMeta(to_lowercase=True)):
-    # [STANDARD LOSSES]
-    Mse                 = _disent.frameworks.helper.reconstructions.ReconLossHandlerMse  # from the normal distribution - real values in the range [0, 1]
-    Mae                 = _disent.frameworks.helper.reconstructions.ReconLossHandlerMae  # mean absolute error
-    # [STANDARD DISTRIBUTIONS]
-    Bce                 = _disent.frameworks.helper.reconstructions.ReconLossHandlerBce                  # from the bernoulli distribution - binary values in the set {0, 1}
-    Bernoulli           = _disent.frameworks.helper.reconstructions.ReconLossHandlerBernoulli            # reduces to bce - binary values in the set {0, 1}
-    ContinuousBernoulli = _disent.frameworks.helper.reconstructions.ReconLossHandlerContinuousBernoulli  # bernoulli with a computed offset to handle values in the range [0, 1]
-    Normal              = _disent.frameworks.helper.reconstructions.ReconLossHandlerNormal               # handle all real values
-
-
-# changes here should also update `disent/frameworks/helper/latent_distributions.py`
-class LATENT_DIST(metaclass=_R.LazyImportMeta()):
-    Normal = _disent.frameworks.helper.latent_distributions.LatentDistsHandlerNormal
-    Laplace = _disent.frameworks.helper.latent_distributions.LatentDistsHandlerLaplace
-
-
-# non-disent classes
-class OPTIMIZER(metaclass=_R.LazyImportMeta()):
-    # [torch]
-    Adadelta  = _torch.optim.adadelta.Adadelta
-    Adagrad   = _torch.optim.adagrad.Adagrad
-    Adam      = _torch.optim.adam.Adam
-    Adamax    = _torch.optim.adamax.Adamax
-    AdamW     = _torch.optim.adamw.AdamW
-    ASGD      = _torch.optim.asgd.ASGD
-    LBFGS     = _torch.optim.lbfgs.LBFGS
-    RMSprop   = _torch.optim.rmsprop.RMSprop
-    Rprop     = _torch.optim.rprop.Rprop
-    SGD       = _torch.optim.sgd.SGD
-    SparseAdam= _torch.optim.sparse_adam.SparseAdam
-    # [torch_optimizer] - non-optimizers: Lookahead
-    A2GradExp = _torch_optimizer.A2GradExp
-    A2GradInc = _torch_optimizer.A2GradInc
-    A2GradUni = _torch_optimizer.A2GradUni
-    AccSGD    = _torch_optimizer.AccSGD
-    AdaBelief = _torch_optimizer.AdaBelief
-    AdaBound  = _torch_optimizer.AdaBound
-    AdaMod    = _torch_optimizer.AdaMod
-    Adafactor = _torch_optimizer.Adafactor
-    Adahessian= _torch_optimizer.Adahessian
-    AdamP     = _torch_optimizer.AdamP
-    AggMo     = _torch_optimizer.AggMo
-    Apollo    = _torch_optimizer.Apollo
-    DiffGrad  = _torch_optimizer.DiffGrad
-    Lamb      = _torch_optimizer.Lamb
-    NovoGrad  = _torch_optimizer.NovoGrad
-    PID       = _torch_optimizer.PID
-    QHAdam    = _torch_optimizer.QHAdam
-    QHM       = _torch_optimizer.QHM
-    RAdam     = _torch_optimizer.RAdam
-    Ranger    = _torch_optimizer.Ranger
-    RangerQH  = _torch_optimizer.RangerQH
-    RangerVA  = _torch_optimizer.RangerVA
-    SGDP      = _torch_optimizer.SGDP
-    SGDW      = _torch_optimizer.SGDW
-    SWATS     = _torch_optimizer.SWATS
-    Shampoo   = _torch_optimizer.Shampoo
-    Yogi      = _torch_optimizer.Yogi
-
-
-# changes here should also update `disent/metrics/__init__.py`
-class METRIC(metaclass=_R.LazyImportMeta()):
-    dci                 = _disent.metrics._dci.metric_dci
-    factor_vae          = _disent.metrics._factor_vae.metric_factor_vae
-    mig                 = _disent.metrics._mig.metric_mig
-    sap                 = _disent.metrics._sap.metric_sap
-    unsupervised        = _disent.metrics._unsupervised.metric_unsupervised
-
-
-# changes here should also update `disent/schedule/__init__.py`
-class SCHEDULE(metaclass=_R.LazyImportMeta()):
-    Clip       = _disent.schedule._schedule.ClipSchedule
-    CosineWave = _disent.schedule._schedule.CosineWaveSchedule
-    Cyclic     = _disent.schedule._schedule.CyclicSchedule
-    Linear     = _disent.schedule._schedule.LinearSchedule
-    Noop       = _disent.schedule._schedule.NoopSchedule
-
-
-# changes here should also update `disent/model/ae/__init__.py`
-class MODEL(metaclass=_R.LazyImportMeta()):
-    # [DECODER]
-    EncoderConv64     = _disent.model.ae._vae_conv64.EncoderConv64
-    EncoderConv64Norm = _disent.model.ae._norm_conv64.EncoderConv64Norm
-    EncoderFC         = _disent.model.ae._vae_fc.EncoderFC
-    EncoderTest       = _disent.model.ae._test.EncoderTest
-    # [ENCODER]
-    DecoderConv64     = _disent.model.ae._vae_conv64.DecoderConv64
-    DecoderConv64Norm = _disent.model.ae._norm_conv64.DecoderConv64Norm
-    DecoderFC         = _disent.model.ae._vae_fc.DecoderFC
-    DecoderTest       = _disent.model.ae._test.DecoderTest
-=======
 RECON_LOSSES = _Registry('RECON_LOSSES')
 # [STANDARD LOSSES]
 RECON_LOSSES['mse']         = _LazyImport('disent.frameworks.helper.reconstructions.ReconLossHandlerMse')                  # from the normal distribution - real values in the range [0, 1]
@@ -253,7 +117,6 @@
 RECON_LOSSES['bernoulli']   = _LazyImport('disent.frameworks.helper.reconstructions.ReconLossHandlerBernoulli')            # reduces to bce - binary values in the set {0, 1}
 RECON_LOSSES['c_bernoulli'] = _LazyImport('disent.frameworks.helper.reconstructions.ReconLossHandlerContinuousBernoulli')  # bernoulli with a computed offset to handle values in the range [0, 1]
 RECON_LOSSES['normal']      = _LazyImport('disent.frameworks.helper.reconstructions.ReconLossHandlerNormal')               # handle all real values
->>>>>>> 7040532b
 
 
 # ========================================================================= #
