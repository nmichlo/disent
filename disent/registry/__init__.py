#  ~=~=~=~=~=~=~=~=~=~=~=~=~=~=~=~=~=~=~=~=~=~=~=~=~=~=~=~=~=~=~=~=~=~=~=~=~=~=~
#  MIT License
#
#  Copyright (c) 2021 Nathan Juraj Michlo
#
#  Permission is hereby granted, free of charge, to any person obtaining a copy
#  of this software and associated documentation files (the "Software"), to deal
#  in the Software without restriction, including without limitation the rights
#  to use, copy, modify, merge, publish, distribute, sublicense, and/or sell
#  copies of the Software, and to permit persons to whom the Software is
#  furnished to do so, subject to the following conditions:
#
#  The above copyright notice and this permission notice shall be included in
#  all copies or substantial portions of the Software.
#
#  THE SOFTWARE IS PROVIDED "AS IS", WITHOUT WARRANTY OF ANY KIND, EXPRESS OR
#  IMPLIED, INCLUDING BUT NOT LIMITED TO THE WARRANTIES OF MERCHANTABILITY,
#  FITNESS FOR A PARTICULAR PURPOSE AND NONINFRINGEMENT. IN NO EVENT SHALL THE
#  AUTHORS OR COPYRIGHT HOLDERS BE LIABLE FOR ANY CLAIM, DAMAGES OR OTHER
#  LIABILITY, WHETHER IN AN ACTION OF CONTRACT, TORT OR OTHERWISE, ARISING FROM,
#  OUT OF OR IN CONNECTION WITH THE SOFTWARE OR THE USE OR OTHER DEALINGS IN THE
#  SOFTWARE.
#  ~=~=~=~=~=~=~=~=~=~=~=~=~=~=~=~=~=~=~=~=~=~=~=~=~=~=~=~=~=~=~=~=~=~=~=~=~=~=~

"""
The disent registry only contains implemented versions of
classes and functions, no interfaces are included.
  - for interfaces and creating your own data types, extend
    the base classes from the various locations.

*NB* All modules and classes are lazily imported!

You can register your own modules and classes using the provided decorator:
eg. `DATASET.register(...options...)(your_function_or_class)`
"""

# from disent.registry._registry import ProvidedValue
# from disent.registry._registry import StaticImport
# from disent.registry._registry import DictProviders
# from disent.registry._registry import RegexProvidersSearch

from disent.registry._registry import StaticValue
from disent.registry._registry import LazyValue
from disent.registry._registry import LazyImport
from disent.registry._registry import Registry
from disent.registry._registry import RegistryImports
from disent.registry._registry import RegexConstructor
from disent.registry._registry import RegexRegistry


# ========================================================================= #
# DATASETS - should be synchronized with: `disent/dataset/data/__init__.py` #
# ========================================================================= #


# TODO: this is not yet used in disent.data or disent.frameworks
DATASETS: RegistryImports['torch.utils.data.Dataset'] = RegistryImports('DATASETS')
# groundtruth -- impl
DATASETS['cars3d_x128']       = LazyImport('disent.dataset.data._groundtruth__cars3d.Cars3dData')
DATASETS['cars3d']            = LazyImport('disent.dataset.data._groundtruth__cars3d.Cars3d64Data')
DATASETS['dsprites']          = LazyImport('disent.dataset.data._groundtruth__dsprites.DSpritesData')
DATASETS['mpi3d_toy']         = LazyImport('disent.dataset.data._groundtruth__mpi3d.Mpi3dData', subset='toy')
DATASETS['mpi3d_realistic']   = LazyImport('disent.dataset.data._groundtruth__mpi3d.Mpi3dData', subset='realistic')
DATASETS['mpi3d_real']        = LazyImport('disent.dataset.data._groundtruth__mpi3d.Mpi3dData', subset='real')
DATASETS['smallnorb_x96']     = LazyImport('disent.dataset.data._groundtruth__norb.SmallNorbData')
DATASETS['smallnorb']         = LazyImport('disent.dataset.data._groundtruth__norb.SmallNorb64Data')
DATASETS['shapes3d']          = LazyImport('disent.dataset.data._groundtruth__shapes3d.Shapes3dData')
# groundtruth -- impl synthetic
<<<<<<< HEAD
DATASETS['xyobject']          = _LazyImport('disent.dataset.data._groundtruth__xyobject')
=======
DATASETS['xyobject']          = LazyImport('disent.dataset.data._groundtruth__xyobject.XYObjectData')
>>>>>>> 6ed30c8d


# ========================================================================= #
# SAMPLERS - should be synchronized with:                                   #
#            `disent/dataset/sampling/__init__.py`                          #
# ========================================================================= #


# TODO: this is not yet used in disent.data or disent.frameworks
# changes here should also update
SAMPLERS: RegistryImports['disent.dataset.sampling.BaseDisentSampler'] = RegistryImports('SAMPLERS')
# [ground truth samplers]
SAMPLERS['gt_dist']         = LazyImport('disent.dataset.sampling._groundtruth__dist.GroundTruthDistSampler')
SAMPLERS['gt_pair']         = LazyImport('disent.dataset.sampling._groundtruth__pair.GroundTruthPairSampler')
SAMPLERS['gt_pair_orig']    = LazyImport('disent.dataset.sampling._groundtruth__pair_orig.GroundTruthPairOrigSampler')
SAMPLERS['gt_single']       = LazyImport('disent.dataset.sampling._groundtruth__single.GroundTruthSingleSampler')
SAMPLERS['gt_triple']       = LazyImport('disent.dataset.sampling._groundtruth__triplet.GroundTruthTripleSampler')
# [any dataset samplers]
SAMPLERS['single']          = LazyImport('disent.dataset.sampling._single.SingleSampler')
SAMPLERS['random']          = LazyImport('disent.dataset.sampling._random__any.RandomSampler')
# [episode samplers]
SAMPLERS['random_episode']  = LazyImport('disent.dataset.sampling._random__episodes.RandomEpisodeSampler')


# ========================================================================= #
# FRAMEWORKS - should be synchronized with:                                 #
#             `disent/frameworks/ae/__init__.py`                            #
#             `disent/frameworks/ae/experimental/__init__.py`               #
#             `disent/frameworks/vae/__init__.py`                           #
#             `disent/frameworks/vae/experimental/__init__.py`              #
# ========================================================================= #


# TODO: this is not yet used in disent.frameworks
FRAMEWORKS: RegistryImports['disent.frameworks.DisentFramework'] = RegistryImports('FRAMEWORKS')
# [AE]
FRAMEWORKS['tae']           = LazyImport('disent.frameworks.ae._supervised__tae.TripletAe')
FRAMEWORKS['ae']            = LazyImport('disent.frameworks.ae._unsupervised__ae.Ae')
# [VAE]
<<<<<<< HEAD
FRAMEWORKS['tvae']          = _LazyImport('disent.frameworks.vae._supervised__tvae.TripletVae')
FRAMEWORKS['betatc_vae']    = _LazyImport('disent.frameworks.vae._unsupervised__betatcvae.BetaTcVae')
FRAMEWORKS['beta_vae']      = _LazyImport('disent.frameworks.vae._unsupervised__betavae.BetaVae')
FRAMEWORKS['dfc_vae']       = _LazyImport('disent.frameworks.vae._unsupervised__dfcvae.DfcVae')
FRAMEWORKS['dip_vae']       = _LazyImport('disent.frameworks.vae._unsupervised__dipvae.DipVae')
FRAMEWORKS['info_vae']      = _LazyImport('disent.frameworks.vae._unsupervised__infovae.InfoVae')
FRAMEWORKS['vae']           = _LazyImport('disent.frameworks.vae._unsupervised__vae.Vae')
FRAMEWORKS['ada_vae']       = _LazyImport('disent.frameworks.vae._weaklysupervised__adavae.AdaVae')
=======
FRAMEWORKS['tvae']          = LazyImport('disent.frameworks.vae._supervised__tvae.TripletVae')
FRAMEWORKS['betatc_vae']    = LazyImport('disent.frameworks.vae._unsupervised__betatcvae.BetaTcVae')
FRAMEWORKS['beta_vae']      = LazyImport('disent.frameworks.vae._unsupervised__betavae.BetaVae')
FRAMEWORKS['dfc_vae']       = LazyImport('disent.frameworks.vae._unsupervised__dfcvae.DfcVae')
FRAMEWORKS['dip_vae']       = LazyImport('disent.frameworks.vae._unsupervised__dipvae.DipVae')
FRAMEWORKS['info_vae']      = LazyImport('disent.frameworks.vae._unsupervised__infovae.InfoVae')
FRAMEWORKS['vae']           = LazyImport('disent.frameworks.vae._unsupervised__vae.Vae')
FRAMEWORKS['ada_vae']       = LazyImport('disent.frameworks.vae._weaklysupervised__adavae.AdaVae')
>>>>>>> 6ed30c8d


# ========================================================================= #
# RECON_LOSSES - should be synchronized with:                               #
#                `disent/frameworks/helper/reconstructions.py`              #
# ========================================================================= #


RECON_LOSSES: RegexRegistry['disent.frameworks.helper.reconstructions.ReconLossHandler'] = RegexRegistry('RECON_LOSSES')  # TODO: we need a regex version of RegistryImports
# [STANDARD LOSSES]
RECON_LOSSES['mse']         = LazyImport('disent.frameworks.helper.reconstructions.ReconLossHandlerMse')                  # from the normal distribution - real values in the range [0, 1]
RECON_LOSSES['mae']         = LazyImport('disent.frameworks.helper.reconstructions.ReconLossHandlerMae')                  # mean absolute error
# [STANDARD DISTRIBUTIONS]
RECON_LOSSES['bce']         = LazyImport('disent.frameworks.helper.reconstructions.ReconLossHandlerBce')                  # from the bernoulli distribution - binary values in the set {0, 1}
RECON_LOSSES['bernoulli']   = LazyImport('disent.frameworks.helper.reconstructions.ReconLossHandlerBernoulli')            # reduces to bce - binary values in the set {0, 1}
RECON_LOSSES['c_bernoulli'] = LazyImport('disent.frameworks.helper.reconstructions.ReconLossHandlerContinuousBernoulli')  # bernoulli with a computed offset to handle values in the range [0, 1]
RECON_LOSSES['normal']      = LazyImport('disent.frameworks.helper.reconstructions.ReconLossHandlerNormal')               # handle all real values
# [REGEX LOSSES]
RECON_LOSSES.register_regex(pattern=r'^([a-z\d]+)_([a-z\d]+_[a-z\d]+)_l(\d+\.\d+)_k(\d+\.\d+)_norm_([a-z]+)$', example='mse_xy8_abs63_l1.0_k1.0_norm_none', factory_fn='disent.frameworks.helper.reconstructions._make_aug_recon_loss_l_w_n')
RECON_LOSSES.register_regex(pattern=r'^([a-z\d]+)_([a-z\d]+_[a-z\d]+)_norm_([a-z]+)$',                         example='mse_xy8_abs63_norm_none',           factory_fn='disent.frameworks.helper.reconstructions._make_aug_recon_loss_l1_w1_n')
RECON_LOSSES.register_regex(pattern=r'^([a-z\d]+)_([a-z\d]+_[a-z\d]+)$',                                       example='mse_xy8_abs63',                     factory_fn='disent.frameworks.helper.reconstructions._make_aug_recon_loss_l1_w1_nnone')


# ========================================================================= #
# LATENT_HANDLERS - should be synchronized with:                            #
#                  `disent/frameworks/helper/latent_distributions.py`       #
# ========================================================================= #


LATENT_HANDLERS: RegistryImports['disent.frameworks.helper.latent_distributions.LatentDistsHandler'] = RegistryImports('LATENT_HANDLERS')
LATENT_HANDLERS['normal']  = LazyImport('disent.frameworks.helper.latent_distributions.LatentDistsHandlerNormal')
LATENT_HANDLERS['laplace'] = LazyImport('disent.frameworks.helper.latent_distributions.LatentDistsHandlerLaplace')


# ========================================================================= #
# OPTIMIZER                                                                 #
# ========================================================================= #


# default learning rate for each optimizer
_LR = 1e-3

OPTIMIZERS: RegistryImports['torch.optim.Optimizer'] = RegistryImports('OPTIMIZERS')
# [torch]
OPTIMIZERS['adadelta']    = LazyImport(lr=_LR, import_path='torch.optim.adadelta.Adadelta')
OPTIMIZERS['adagrad']     = LazyImport(lr=_LR, import_path='torch.optim.adagrad.Adagrad')
OPTIMIZERS['adam']        = LazyImport(lr=_LR, import_path='torch.optim.adam.Adam')
OPTIMIZERS['adamax']      = LazyImport(lr=_LR, import_path='torch.optim.adamax.Adamax')
OPTIMIZERS['adam_w']      = LazyImport(lr=_LR, import_path='torch.optim.adamw.AdamW')
OPTIMIZERS['asgd']        = LazyImport(lr=_LR, import_path='torch.optim.asgd.ASGD')
OPTIMIZERS['lbfgs']       = LazyImport(lr=_LR, import_path='torch.optim.lbfgs.LBFGS')
OPTIMIZERS['rmsprop']     = LazyImport(lr=_LR, import_path='torch.optim.rmsprop.RMSprop')
OPTIMIZERS['rprop']       = LazyImport(lr=_LR, import_path='torch.optim.rprop.Rprop')
OPTIMIZERS['sgd']         = LazyImport(lr=_LR, import_path='torch.optim.sgd.SGD')
OPTIMIZERS['sparse_adam'] = LazyImport(lr=_LR, import_path='torch.optim.sparse_adam.SparseAdam')
# [torch_optimizer]
OPTIMIZERS['acc_sgd']     = LazyImport(lr=_LR, import_path='torch_optimizer.AccSGD')
OPTIMIZERS['ada_bound']   = LazyImport(lr=_LR, import_path='torch_optimizer.AdaBound')
OPTIMIZERS['ada_mod']     = LazyImport(lr=_LR, import_path='torch_optimizer.AdaMod')
OPTIMIZERS['adam_p']      = LazyImport(lr=_LR, import_path='torch_optimizer.AdamP')
OPTIMIZERS['agg_mo']      = LazyImport(lr=_LR, import_path='torch_optimizer.AggMo')
OPTIMIZERS['diff_grad']   = LazyImport(lr=_LR, import_path='torch_optimizer.DiffGrad')
OPTIMIZERS['lamb']        = LazyImport(lr=_LR, import_path='torch_optimizer.Lamb')
# 'torch_optimizer.Lookahead' is skipped because it is wrapped
OPTIMIZERS['novograd']    = LazyImport(lr=_LR, import_path='torch_optimizer.NovoGrad')
OPTIMIZERS['pid']         = LazyImport(lr=_LR, import_path='torch_optimizer.PID')
OPTIMIZERS['qh_adam']     = LazyImport(lr=_LR, import_path='torch_optimizer.QHAdam')
OPTIMIZERS['qhm']         = LazyImport(lr=_LR, import_path='torch_optimizer.QHM')
OPTIMIZERS['radam']       = LazyImport(lr=_LR, import_path='torch_optimizer.RAdam')
OPTIMIZERS['ranger']      = LazyImport(lr=_LR, import_path='torch_optimizer.Ranger')
OPTIMIZERS['ranger_qh']   = LazyImport(lr=_LR, import_path='torch_optimizer.RangerQH')
OPTIMIZERS['ranger_va']   = LazyImport(lr=_LR, import_path='torch_optimizer.RangerVA')
OPTIMIZERS['sgd_w']       = LazyImport(lr=_LR, import_path='torch_optimizer.SGDW')
OPTIMIZERS['sgd_p']       = LazyImport(lr=_LR, import_path='torch_optimizer.SGDP')
OPTIMIZERS['shampoo']     = LazyImport(lr=_LR, import_path='torch_optimizer.Shampoo')
OPTIMIZERS['yogi']        = LazyImport(lr=_LR, import_path='torch_optimizer.Yogi')


# ========================================================================= #
# METRIC - should be synchronized with: `disent/metrics/__init__.py`        #
# ========================================================================= #


# TODO: this is not yet used in disent.util.lightning.callbacks or disent.metrics
<<<<<<< HEAD
METRICS = _Registry('METRICS')
METRICS['dci']                 = _LazyImport('disent.metrics._dci.metric_dci')
METRICS['factor_vae']          = _LazyImport('disent.metrics._factor_vae.metric_factor_vae')
METRICS['mig']                 = _LazyImport('disent.metrics._mig.metric_mig')
METRICS['sap']                 = _LazyImport('disent.metrics._sap.metric_sap')
METRICS['unsupervised']        = _LazyImport('disent.metrics._unsupervised.metric_unsupervised')
=======
METRICS: RegistryImports['disent.metrics.utils._Metric'] = RegistryImports('METRICS')
METRICS['dci']                 = LazyImport('disent.metrics._dci.metric_dci')
METRICS['factor_vae']          = LazyImport('disent.metrics._factor_vae.metric_factor_vae')
METRICS['mig']                 = LazyImport('disent.metrics._mig.metric_mig')
METRICS['sap']                 = LazyImport('disent.metrics._sap.metric_sap')
METRICS['unsupervised']        = LazyImport('disent.metrics._unsupervised.metric_unsupervised')
>>>>>>> 6ed30c8d


# ========================================================================= #
# SCHEDULE - should be synchronized with: `disent/schedule/__init__.py`     #
# ========================================================================= #


# TODO: this is not yet used in disent.framework or disent.schedule
SCHEDULES: RegistryImports['disent.schedule.Schedule'] = RegistryImports('SCHEDULES')
SCHEDULES['clip']        = LazyImport('disent.schedule._schedule.ClipSchedule')
SCHEDULES['cosine_wave'] = LazyImport('disent.schedule._schedule.CosineWaveSchedule')
SCHEDULES['cyclic']      = LazyImport('disent.schedule._schedule.CyclicSchedule')
SCHEDULES['linear']      = LazyImport('disent.schedule._schedule.LinearSchedule')
SCHEDULES['noop']        = LazyImport('disent.schedule._schedule.NoopSchedule')


# ========================================================================= #
# MODEL - should be synchronized with: `disent/model/ae/__init__.py`        #
# ========================================================================= #


# TODO: this is not yet used in disent.framework or disent.model
MODELS: RegistryImports['disent.model._base.DisentLatentsModule'] = RegistryImports('MODELS')
# [DECODER]
MODELS['encoder_conv64']     = LazyImport('disent.model.ae._vae_conv64.EncoderConv64')
MODELS['encoder_conv64norm'] = LazyImport('disent.model.ae._norm_conv64.EncoderConv64Norm')
MODELS['encoder_fc']         = LazyImport('disent.model.ae._vae_fc.EncoderFC')
MODELS['encoder_linear']     = LazyImport('disent.model.ae._linear.EncoderLinear')
# [ENCODER]
MODELS['decoder_conv64']     = LazyImport('disent.model.ae._vae_conv64.DecoderConv64')
MODELS['decoder_conv64norm'] = LazyImport('disent.model.ae._norm_conv64.DecoderConv64Norm')
MODELS['decoder_fc']         = LazyImport('disent.model.ae._vae_fc.DecoderFC')
MODELS['decoder_linear']     = LazyImport('disent.model.ae._linear.DecoderLinear')


# ========================================================================= #
# HELPER registries                                                         #
# ========================================================================= #


# TODO: add norm support with regex?
KERNELS: RegexRegistry['torch.Tensor'] = RegexRegistry('KERNELS')
KERNELS.register_regex(pattern=r'^box_r(\d+)$', example='box_r31', factory_fn='disent.dataset.transform._augment._make_box_kernel')
KERNELS.register_regex(pattern=r'^gau_r(\d+)$', example='gau_r31', factory_fn='disent.dataset.transform._augment._make_gaussian_kernel')


# ========================================================================= #
# Registry of all Registries                                                #
# ========================================================================= #


# registry of registries
REGISTRIES: Registry[Registry] = Registry('REGISTRIES')
REGISTRIES['DATASETS']        = StaticValue(DATASETS)
REGISTRIES['SAMPLERS']        = StaticValue(SAMPLERS)
REGISTRIES['FRAMEWORKS']      = StaticValue(FRAMEWORKS)
REGISTRIES['RECON_LOSSES']    = StaticValue(RECON_LOSSES)
REGISTRIES['LATENT_HANDLERS'] = StaticValue(LATENT_HANDLERS)
REGISTRIES['OPTIMIZERS']      = StaticValue(OPTIMIZERS)
REGISTRIES['METRICS']         = StaticValue(METRICS)
REGISTRIES['SCHEDULES']       = StaticValue(SCHEDULES)
REGISTRIES['MODELS']          = StaticValue(MODELS)
REGISTRIES['KERNELS']         = StaticValue(KERNELS)


# ========================================================================= #
# END                                                                       #
# ========================================================================= #<|MERGE_RESOLUTION|>--- conflicted
+++ resolved
@@ -66,11 +66,7 @@
 DATASETS['smallnorb']         = LazyImport('disent.dataset.data._groundtruth__norb.SmallNorb64Data')
 DATASETS['shapes3d']          = LazyImport('disent.dataset.data._groundtruth__shapes3d.Shapes3dData')
 # groundtruth -- impl synthetic
-<<<<<<< HEAD
-DATASETS['xyobject']          = _LazyImport('disent.dataset.data._groundtruth__xyobject')
-=======
 DATASETS['xyobject']          = LazyImport('disent.dataset.data._groundtruth__xyobject.XYObjectData')
->>>>>>> 6ed30c8d
 
 
 # ========================================================================= #
@@ -110,16 +106,6 @@
 FRAMEWORKS['tae']           = LazyImport('disent.frameworks.ae._supervised__tae.TripletAe')
 FRAMEWORKS['ae']            = LazyImport('disent.frameworks.ae._unsupervised__ae.Ae')
 # [VAE]
-<<<<<<< HEAD
-FRAMEWORKS['tvae']          = _LazyImport('disent.frameworks.vae._supervised__tvae.TripletVae')
-FRAMEWORKS['betatc_vae']    = _LazyImport('disent.frameworks.vae._unsupervised__betatcvae.BetaTcVae')
-FRAMEWORKS['beta_vae']      = _LazyImport('disent.frameworks.vae._unsupervised__betavae.BetaVae')
-FRAMEWORKS['dfc_vae']       = _LazyImport('disent.frameworks.vae._unsupervised__dfcvae.DfcVae')
-FRAMEWORKS['dip_vae']       = _LazyImport('disent.frameworks.vae._unsupervised__dipvae.DipVae')
-FRAMEWORKS['info_vae']      = _LazyImport('disent.frameworks.vae._unsupervised__infovae.InfoVae')
-FRAMEWORKS['vae']           = _LazyImport('disent.frameworks.vae._unsupervised__vae.Vae')
-FRAMEWORKS['ada_vae']       = _LazyImport('disent.frameworks.vae._weaklysupervised__adavae.AdaVae')
-=======
 FRAMEWORKS['tvae']          = LazyImport('disent.frameworks.vae._supervised__tvae.TripletVae')
 FRAMEWORKS['betatc_vae']    = LazyImport('disent.frameworks.vae._unsupervised__betatcvae.BetaTcVae')
 FRAMEWORKS['beta_vae']      = LazyImport('disent.frameworks.vae._unsupervised__betavae.BetaVae')
@@ -128,7 +114,6 @@
 FRAMEWORKS['info_vae']      = LazyImport('disent.frameworks.vae._unsupervised__infovae.InfoVae')
 FRAMEWORKS['vae']           = LazyImport('disent.frameworks.vae._unsupervised__vae.Vae')
 FRAMEWORKS['ada_vae']       = LazyImport('disent.frameworks.vae._weaklysupervised__adavae.AdaVae')
->>>>>>> 6ed30c8d
 
 
 # ========================================================================= #
@@ -213,21 +198,12 @@
 
 
 # TODO: this is not yet used in disent.util.lightning.callbacks or disent.metrics
-<<<<<<< HEAD
-METRICS = _Registry('METRICS')
-METRICS['dci']                 = _LazyImport('disent.metrics._dci.metric_dci')
-METRICS['factor_vae']          = _LazyImport('disent.metrics._factor_vae.metric_factor_vae')
-METRICS['mig']                 = _LazyImport('disent.metrics._mig.metric_mig')
-METRICS['sap']                 = _LazyImport('disent.metrics._sap.metric_sap')
-METRICS['unsupervised']        = _LazyImport('disent.metrics._unsupervised.metric_unsupervised')
-=======
 METRICS: RegistryImports['disent.metrics.utils._Metric'] = RegistryImports('METRICS')
 METRICS['dci']                 = LazyImport('disent.metrics._dci.metric_dci')
 METRICS['factor_vae']          = LazyImport('disent.metrics._factor_vae.metric_factor_vae')
 METRICS['mig']                 = LazyImport('disent.metrics._mig.metric_mig')
 METRICS['sap']                 = LazyImport('disent.metrics._sap.metric_sap')
 METRICS['unsupervised']        = LazyImport('disent.metrics._unsupervised.metric_unsupervised')
->>>>>>> 6ed30c8d
 
 
 # ========================================================================= #
