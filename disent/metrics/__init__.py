--- conflicted
+++ resolved
@@ -32,29 +32,4 @@
 
 # ========================================================================= #
 # Fast Metric Settings                                                      #
-<<<<<<< HEAD
-# ========================================================================= #
-
-
-# helper imports
-from disent.util.function import wrapped_partial as _wrapped_partial
-
-
-FAST_METRICS = {
-    'dci':                 _wrapped_partial(metric_dci,                 num_train=1000, num_test=500, boost_mode='sklearn'),
-    'factor_vae':          _wrapped_partial(metric_factor_vae,          num_train=700,  num_eval=350, num_variance_estimate=1000),  # may not be accurate, but it just takes waay too long otherwise 20+ seconds
-    'mig':                 _wrapped_partial(metric_mig,                 num_train=2000),
-    'sap':                 _wrapped_partial(metric_sap,                 num_train=2000, num_test=1000),
-    'unsupervised':        _wrapped_partial(metric_unsupervised,        num_train=2000),
-}
-
-DEFAULT_METRICS = {
-    'dci':                 metric_dci,
-    'factor_vae':          metric_factor_vae,
-    'mig':                 metric_mig,
-    'sap':                 metric_sap,
-    'unsupervised':        metric_unsupervised,
-}
-=======
-# ========================================================================= #
->>>>>>> 6ed30c8d
+# ========================================================================= #