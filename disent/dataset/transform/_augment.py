#  ~=~=~=~=~=~=~=~=~=~=~=~=~=~=~=~=~=~=~=~=~=~=~=~=~=~=~=~=~=~=~=~=~=~=~=~=~=~=~
#  MIT License
#
#  Copyright (c) 2021 Nathan Juraj Michlo
#
#  Permission is hereby granted, free of charge, to any person obtaining a copy
#  of this software and associated documentation files (the "Software"), to deal
#  in the Software without restriction, including without limitation the rights
#  to use, copy, modify, merge, publish, distribute, sublicense, and/or sell
#  copies of the Software, and to permit persons to whom the Software is
#  furnished to do so, subject to the following conditions:
#
#  The above copyright notice and this permission notice shall be included in
#  all copies or substantial portions of the Software.
#
#  THE SOFTWARE IS PROVIDED "AS IS", WITHOUT WARRANTY OF ANY KIND, EXPRESS OR
#  IMPLIED, INCLUDING BUT NOT LIMITED TO THE WARRANTIES OF MERCHANTABILITY,
#  FITNESS FOR A PARTICULAR PURPOSE AND NONINFRINGEMENT. IN NO EVENT SHALL THE
#  AUTHORS OR COPYRIGHT HOLDERS BE LIABLE FOR ANY CLAIM, DAMAGES OR OTHER
#  LIABILITY, WHETHER IN AN ACTION OF CONTRACT, TORT OR OTHERWISE, ARISING FROM,
#  OUT OF OR IN CONNECTION WITH THE SOFTWARE OR THE USE OR OTHER DEALINGS IN THE
#  SOFTWARE.
#  ~=~=~=~=~=~=~=~=~=~=~=~=~=~=~=~=~=~=~=~=~=~=~=~=~=~=~=~=~=~=~=~=~=~=~=~=~=~=~

import os
import re
import warnings
from numbers import Number
from typing import List
from typing import Tuple
from typing import Union

import numpy as np
import torch

from disent.nn.modules import DisentModule
from disent.nn.functional import torch_box_kernel_2d
from disent.nn.functional import torch_conv2d_channel_wise_fft
from disent.nn.functional import torch_gaussian_kernel_2d

import disent.registry as R


# ========================================================================= #
# Transforms                                                                #
# ========================================================================= #


TorLorN = Union[Number, Tuple[Number, Number], List[Number], np.ndarray]
MmTuple = Union[TorLorN, Tuple[TorLorN, TorLorN], List[TorLorN], np.ndarray]


def _expand_to_min_max_tuples(input: MmTuple) -> Tuple[Tuple[Number, Number], Tuple[Number, Number]]:
    (xm, xM), (ym, yM) = np.broadcast_to(input, (2, 2)).tolist()
    if not all(isinstance(n, (float, int)) for n in [xm, xM, ym, yM]):
        raise ValueError('only scalars, tuples with shape (2,): [m, M] or tuples with shape (2, 2): [[xm, xM], [ym, yM]] are supported')
    return (xm, xM), (ym, yM)


class _BaseFftBlur(DisentModule):
    """
    randomly gaussian blur the input images.
    - similar api to kornia
    """

    def __init__(self, p: float = 0.5, random_mode='batch', random_same_xy=True):
        super().__init__()
        # check arguments
        assert 0 <= p <= 1, f'probability of applying transform p={repr(p)} must be in range [0, 1]'
        self.p = p
        # random modes
        self.ran_batch, self.ran_channels = {
            'same':     (False, False),
            'batch':    (True,  False),
            'all':      (True,  True),
            'channels': (False, True),
        }[random_mode]
        # same random value for x and y
        self.b_idx = 0 if random_same_xy else 1

    def forward(self, obs):
        # randomly return original
        if np.random.random() < (1 - self.p):
            return obs
        # add or remove batch dim
        add_batch_dim = (obs.ndim == 3)
        if add_batch_dim:
            obs = obs[None, ...]
        # apply kernel
        kernel = self._make_kernel(obs.shape, obs.device)
        result = torch_conv2d_channel_wise_fft(signal=obs, kernel=kernel)
        # remove batch dim
        if add_batch_dim:
            result = result[0]
        # done!
        return result

    def _make_kernel(self, shape, device):
        raise NotImplementedError


class FftGaussianBlur(_BaseFftBlur):
    """
    randomly gaussian blur the input images.
    - similar api to kornia
    """

    def __init__(
        self,
        sigma: MmTuple = 1.0,
        truncate: MmTuple = 3.0,
        p: float = 0.5,
        random_mode='batch',
        random_same_xy=True
    ):
        super().__init__(p=p, random_mode=random_mode, random_same_xy=random_same_xy)
        self.sigma = _expand_to_min_max_tuples(sigma)
        self.trunc = _expand_to_min_max_tuples(truncate)
        # same random value for x and y
        if random_same_xy:
            assert self.sigma[0] == self.sigma[1]
            assert self.trunc[0] == self.trunc[1]

    def _make_kernel(self, shape, device):
        B, C, H, W = shape
        # sigma & truncate
        sigma_m, sigma_M = torch.as_tensor(self.sigma, device=device).T
        trunc_m, trunc_M = torch.as_tensor(self.trunc, device=device).T
        # generate random values
        sigma = sigma_m + torch.rand((B if self.ran_batch else 1), (C if self.ran_channels else 1), 2, dtype=torch.float32, device=device) * (sigma_M - sigma_m)
        trunc = trunc_m + torch.rand((B if self.ran_batch else 1), (C if self.ran_channels else 1), 2, dtype=torch.float32, device=device) * (trunc_M - trunc_m)
        # generate kernel
        return torch_gaussian_kernel_2d(
            sigma=sigma[..., 0], truncate=trunc[..., 0],
            sigma_b=sigma[..., self.b_idx], truncate_b=trunc[..., self.b_idx],  # TODO: we do generate unneeded random values if random_same_xy == True
            dtype=torch.float32, device=device,
        )


class FftBoxBlur(_BaseFftBlur):
    """
    randomly box blur the input images.
    - similar api to kornia
    """

    def __init__(
        self,
        radius: MmTuple = 1,
        p: float = 0.5,
        random_mode='batch',
        random_same_xy=True
    ):
        super().__init__(p=p, random_mode=random_mode, random_same_xy=random_same_xy)
        self.radius: Tuple[Tuple[int, int], Tuple[int, int]] = _expand_to_min_max_tuples(radius)
        # same random value for x and y
        if random_same_xy:
            assert self.radius[0] == self.radius[1]
        # check values
        values = np.array(self.radius).flatten().tolist()
        assert all(isinstance(x, int) for x in values), 'radius values must be integers'
        assert all((0 <= x) for x in values), 'radius values must be >= 0, resulting in diameter: 2*r+1'

    def _make_kernel(self, shape, device):
        B, C, H, W = shape
        # sigma & truncate
        (rym, ryM), (rxm, rxM) = self.radius
        # generate random values
        radius_y = torch.randint(low=rym, high=ryM+1, size=((B if self.ran_batch else 1), (C if self.ran_channels else 1)), device=device)
        radius_x = torch.randint(low=rxm, high=rxM+1, size=((B if self.ran_batch else 1), (C if self.ran_channels else 1)), device=device)
        # done computing kernel
        return torch_box_kernel_2d(
            radius=radius_y,
            radius_b=radius_x if (self.b_idx == 1) else radius_y,
            dtype=torch.float32, device=device
        )


# ========================================================================= #
# FFT Kernel                                                                #
# ========================================================================= #


_NO_ARG = object()


class FftKernel(DisentModule):
    """
    2D Convolve an image
    """

    def __init__(self, kernel: Union[torch.Tensor, str], normalize_mode: str = _NO_ARG):
        super().__init__()
        # deprecation error
        if normalize_mode is _NO_ARG:
            raise ValueError(f'default argument for normalize_mode was "sum", this has been deprecated and will change to "none" in future. Please manually override this value!')
        # load & save the kernel -- no gradients allowed
        self._kernel: torch.Tensor
        self.register_buffer('_kernel', get_kernel(kernel, normalize_mode=normalize_mode), persistent=True)
        self._kernel.requires_grad = False

    def forward(self, obs):
        # add or remove batch dim
        add_batch_dim = (obs.ndim == 3)
        if add_batch_dim:
            obs = obs[None, ...]
        # apply kernel
        result = torch_conv2d_channel_wise_fft(signal=obs, kernel=self._kernel)
        # remove batch dim
        if add_batch_dim:
            result = result[0]
        # done!
        return result


# ========================================================================= #
# Kernels                                                                   #
# ========================================================================= #



@torch.no_grad()
def _scale_kernel(kernel: torch.Tensor, mode: Union[bool, str] = 'abssum'):
    # old normalize mode
    if isinstance(mode, bool):
        raise ValueError(f'boolean arguments to `scale_kernel` are deprecated, convert True to "sum" and False to "none", got: {repr(mode)}')
    # handle the normalize mode
    if mode == 'sum':
        return kernel / kernel.sum()
    elif mode == 'abssum':
        return kernel / torch.abs(kernel).sum()
    elif mode == 'possum':
        return kernel / torch.abs(kernel)[kernel > 0].sum()
    elif mode == 'negsum':
        return kernel / torch.abs(kernel)[kernel < 0].sum()
    elif mode == 'maxsum':
        return kernel / torch.maximum(
            torch.abs(kernel)[kernel > 0].sum(),
            torch.abs(kernel)[kernel < 0].sum(),
        )
    elif mode == 'none':
        return kernel
    else:
        raise KeyError(f'invalid scale mode: {repr(mode)}')


def _check_kernel(kernel: torch.Tensor) -> torch.Tensor:
    # check kernel
    assert isinstance(kernel, torch.Tensor)
    assert kernel.dtype == torch.float32
    assert kernel.ndim == 4, f'invalid number of kernel dims, required 4, given: {repr(kernel.ndim)}'  # B, C, H, W
    assert kernel.shape[0] == 1, f'invalid size of first kernel dim, required (1, ?, ?, ?), given: {repr(kernel.shape)}'  # B
    assert kernel.shape[0] in (1, 3), f'invalid size of second kernel dim, required (?, 1 or 3, ?, ?), given: {repr(kernel.shape)}'  # C
    # done checks
    return kernel


<<<<<<< HEAD
_KERNELS = {
    # kernels that do not require arguments, just general factory functions
    # name: class/fn -- with no required args
}


_ARG_KERNELS = [
    # (REGEX, EXAMPLE, FACTORY_FUNC)
    # - factory function takes at min one arg: fn(reduction) with one arg after that per regex capture group
    # - regex expressions are tested in order, expressions should be mutually exclusive or ordered such that more specialized versions occur first.
    (re.compile(r'^(box)_r(\d+)$'), 'box_r31', lambda kern, radius: torch_box_kernel_2d(radius=int(radius))[None, ...]),
    (re.compile(r'^(gau)_r(\d+)$'), 'gau_r31', lambda kern, radius: torch_gaussian_kernel_2d(sigma=int(radius) / 4.0, truncate=4.0)[None, None, ...]),
]


=======
>>>>>>> 6ed30c8d
# NOTE: this function compliments make_reconstruction_loss in frameworks/helper/reconstructions.py
def make_kernel(name: str, normalize_mode: str = 'none'):
    kernel = R.KERNELS[name]
    kernel = _scale_kernel(kernel, mode=normalize_mode)
    kernel = _check_kernel(kernel)
    return kernel


def _get_kernel(name_or_path: str) -> torch.Tensor:
    if '/' not in name_or_path:
        try:
            return R.KERNELS[name_or_path]
        except KeyError:
            pass
    if os.path.isfile(name_or_path):
        return torch.load(name_or_path)
    raise KeyError(f'Invalid kernel path or name: {repr(name_or_path)} Examples of argument based kernels include: {R.KERNELS.regex_examples}, otherwise specify a valid path to a kernel file save with torch.')


def get_kernel(kernel: Union[str, torch.Tensor], normalize_mode: str = 'none'):
    kernel = _get_kernel(kernel) if isinstance(kernel, str) else torch.clone(kernel)
    kernel = _scale_kernel(kernel, mode=normalize_mode)
    kernel = _check_kernel(kernel)
    return kernel


# ========================================================================= #
# Registered Kernels                                                        #
# ========================================================================= #


# we register this in disent.registry
def _make_box_kernel(radius: str):
    return torch_box_kernel_2d(radius=int(radius))[None, ...]


# we register this in disent.registry
def _make_gaussian_kernel(radius: str):
    return torch_gaussian_kernel_2d(sigma=int(radius) / 4.0, truncate=4.0)[None, None, ...]


# ========================================================================= #
# END                                                                       #
# ========================================================================= #<|MERGE_RESOLUTION|>--- conflicted
+++ resolved
@@ -254,24 +254,6 @@
     return kernel
 
 
-<<<<<<< HEAD
-_KERNELS = {
-    # kernels that do not require arguments, just general factory functions
-    # name: class/fn -- with no required args
-}
-
-
-_ARG_KERNELS = [
-    # (REGEX, EXAMPLE, FACTORY_FUNC)
-    # - factory function takes at min one arg: fn(reduction) with one arg after that per regex capture group
-    # - regex expressions are tested in order, expressions should be mutually exclusive or ordered such that more specialized versions occur first.
-    (re.compile(r'^(box)_r(\d+)$'), 'box_r31', lambda kern, radius: torch_box_kernel_2d(radius=int(radius))[None, ...]),
-    (re.compile(r'^(gau)_r(\d+)$'), 'gau_r31', lambda kern, radius: torch_gaussian_kernel_2d(sigma=int(radius) / 4.0, truncate=4.0)[None, None, ...]),
-]
-
-
-=======
->>>>>>> 6ed30c8d
 # NOTE: this function compliments make_reconstruction_loss in frameworks/helper/reconstructions.py
 def make_kernel(name: str, normalize_mode: str = 'none'):
     kernel = R.KERNELS[name]
