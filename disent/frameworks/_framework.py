--- conflicted
+++ resolved
@@ -78,26 +78,10 @@
 # ========================================================================= #
 
 
-<<<<<<< HEAD
-def _get_optimizer_list() -> Dict[str, Type[torch.optim.Optimizer]]:
-    # generate list of optimizers from torch
-    # - optimizer names are lowercase, eg. adam & rmsprop
-    optimizers = {}
-    for k in dir(torch.optim):
-        optim = getattr(torch.optim, k)
-        if isinstance(optim, type) and issubclass(optim, torch.optim.Optimizer) and (optim != torch.optim.Optimizer):
-            optimizers[k.lower()] = optim
-    return optimizers
-
-
-# list of optimizers
-_OPTIMIZERS = _get_optimizer_list()
-=======
 # def _get_optimizer_list() -> Dict[str, Type[torch.optim.Optimizer]]:
 #     return None
 
 # _OPTIMIZERS = _get_optimizer_list()
->>>>>>> 740aed1b
 
 
 # ========================================================================= #
