--- conflicted
+++ resolved
@@ -48,11 +48,7 @@
     author="Nathan Juraj Michlo",
     author_email="NathanJMichlo@gmail.com",
 
-<<<<<<< HEAD
-    version="0.3.4",
-=======
     version="0.4.0",
->>>>>>> 6ed30c8d
     python_requires=">=3.8",  # we make use of standard library features only in 3.8
     packages=setuptools.find_packages(),
 
