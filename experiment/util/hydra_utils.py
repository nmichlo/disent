#  ~=~=~=~=~=~=~=~=~=~=~=~=~=~=~=~=~=~=~=~=~=~=~=~=~=~=~=~=~=~=~=~=~=~=~=~=~=~=~
#  MIT License
#
#  Copyright (c) 2021 Nathan Juraj Michlo
#
#  Permission is hereby granted, free of charge, to any person obtaining a copy
#  of this software and associated documentation files (the "Software"), to deal
#  in the Software without restriction, including without limitation the rights
#  to use, copy, modify, merge, publish, distribute, sublicense, and/or sell
#  copies of the Software, and to permit persons to whom the Software is
#  furnished to do so, subject to the following conditions:
#
#  The above copyright notice and this permission notice shall be included in
#  all copies or substantial portions of the Software.
#
#  THE SOFTWARE IS PROVIDED "AS IS", WITHOUT WARRANTY OF ANY KIND, EXPRESS OR
#  IMPLIED, INCLUDING BUT NOT LIMITED TO THE WARRANTIES OF MERCHANTABILITY,
#  FITNESS FOR A PARTICULAR PURPOSE AND NONINFRINGEMENT. IN NO EVENT SHALL THE
#  AUTHORS OR COPYRIGHT HOLDERS BE LIABLE FOR ANY CLAIM, DAMAGES OR OTHER
#  LIABILITY, WHETHER IN AN ACTION OF CONTRACT, TORT OR OTHERWISE, ARISING FROM,
#  OUT OF OR IN CONNECTION WITH THE SOFTWARE OR THE USE OR OTHER DEALINGS IN THE
#  SOFTWARE.
#  ~=~=~=~=~=~=~=~=~=~=~=~=~=~=~=~=~=~=~=~=~=~=~=~=~=~=~=~=~=~=~=~=~=~=~=~=~=~=~

import logging
from copy import deepcopy

import hydra
from omegaconf import DictConfig
from omegaconf import ListConfig
from omegaconf import OmegaConf

from disent.util.deprecate import deprecated


log = logging.getLogger(__name__)


# ========================================================================= #
# Recursive Hydra Instantiation                                             #
# TODO: use https://github.com/facebookresearch/hydra/pull/989              #
#       I think this is quicker? Just doesn't perform checks...             #
# ========================================================================= #


@deprecated('replace with hydra 1.1')
def call_recursive(config):
    # recurse
    def _call_recursive(config):
        if isinstance(config, (dict, DictConfig)):
            c = {k: _call_recursive(v) for k, v in config.items() if k != '_target_'}
            if '_target_' in config:
                config = hydra.utils.instantiate({'_target_': config['_target_']}, **c)
        elif isinstance(config, (tuple, list, ListConfig)):
            config = [_call_recursive(v) for v in config]
        return config
    return _call_recursive(config)


# alias
@deprecated('replace with hydra 1.1')
def instantiate_recursive(config):
    return call_recursive(config)


<<<<<<< HEAD
=======
@deprecated('replace with hydra 1.1')
def instantiate_object_if_needed(config_or_object):
    if isinstance(config_or_object, dict):
        return instantiate_recursive(config_or_object)
    else:
        return config_or_object


>>>>>>> 143cf294
# ========================================================================= #
# Better Specializations                                                    #
# TODO: this might be replaced by recursive instantiation                   #
#       https://github.com/facebookresearch/hydra/pull/1044                 #
# ========================================================================= #


@deprecated('replace with hydra 1.1')
def make_non_strict(cfg: DictConfig):
    cfg = deepcopy(cfg)
    return OmegaConf.create({**cfg})


@deprecated('replace with hydra 1.1')
def merge_specializations(cfg: DictConfig, config_path: str, strict=True):
    import os

    # TODO: this should eventually be replaced with hydra recursive defaults
    # TODO: this makes config non-strict, allows setdefault to work even if key does not exist in config

    assert os.path.isabs(config_path), f'config_path cannot be relative for merge_specializations: {repr(config_path)}, current working directory: {repr(os.getcwd())}'

    # skip if we do not have any specializations
    if 'specializations' not in cfg:
        log.warning('`specializations` key not found in `cfg`, skipping merging specializations')
        return

    # we allow overwrites & missing values to be inserted
    if not strict:
        cfg = make_non_strict(cfg)

    # set and update specializations
    for group, specialization in cfg.specializations.items():
        assert group not in cfg, f'group={repr(group)} already exists on cfg, specialization merging is not supported!'
        log.info(f'merging specialization: {repr(specialization)}')
        # load specialization config
        specialization_cfg = OmegaConf.load(os.path.join(config_path, group, f'{specialization}.yaml'))
        # create new config
        cfg = OmegaConf.merge(cfg, {group: specialization_cfg})

    # remove specializations key
    del cfg['specializations']

    # done
    return cfg


# ========================================================================= #
# END                                                                       #
# ========================================================================= #<|MERGE_RESOLUTION|>--- conflicted
+++ resolved
@@ -63,8 +63,6 @@
     return call_recursive(config)
 
 
-<<<<<<< HEAD
-=======
 @deprecated('replace with hydra 1.1')
 def instantiate_object_if_needed(config_or_object):
     if isinstance(config_or_object, dict):
@@ -73,7 +71,6 @@
         return config_or_object
 
 
->>>>>>> 143cf294
 # ========================================================================= #
 # Better Specializations                                                    #
 # TODO: this might be replaced by recursive instantiation                   #
