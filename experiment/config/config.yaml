defaults:
  # data
  - sampling: default__bb
  - dataset: xyobject
  - augment: none
  # system
  - framework: betavae
  - model: vae_conv64
  # training
  - optimizer: adam
  - schedule: none
  - metrics: all
  - run_length: long
  # logs
  - run_callbacks: vis
  - run_logging: wandb
<<<<<<< HEAD
  # plugins
  - hydra/job_logging: colorlog
  - hydra/hydra_logging: colorlog
  - hydra/launcher: submitit_slurm

job:
  user: '${env:USER}'
  project: 'test-project'
  name: '${framework.name}:${framework.module.recon_loss}|${dataset.name}:${dataset_sampling.name}|${trainer.steps}'
  partition: batch
  seed: NULL

framework:
    beta: 4
    module:
      recon_loss: mse
      loss_reduction: mean_sum

    # only some frameworks support these features
    optional:
      latent_distribution: normal  # only used by VAEs
      overlap_loss: NULL

model:
  z_size: 25

optimizer:
  lr: 1e-3

# CUSTOM DEFAULTS SPECIALIZATION
# - This key is deleted on load and the correct key on the root config is set similar to defaults.
# - Unfortunately this hack needs to exists as hydra does not yet support this kinda of variable interpolation in defaults.
specializations:
  # default samplers -- the framework specified defaults
  dataset_sampler: ${dataset.data_type}_${framework.data_sample_mode}

  # newer samplers -- only active for frameworks that require 3 observations, otherwise random for 2, and exact for 1
  # dataset_sampler: gt_dist_${framework.data_sample_mode}

  # random samplers -- force random sampling of observation pairs or triples
  # dataset_sampler: random_${framework.data_sample_mode}
=======
  # runtime
  - run_location: stampede_shr
  - run_launcher: slurm
  - run_action: train
  # entries in this file override entries from default lists
  - _self_

settings:
  job:
    user: '${oc.env:USER}'
    project: 'DELETE'
    name: '${framework.name}:${settings.framework.recon_loss}|${dataset.name}:${sampling.name}|${trainer.max_steps}'
    seed: NULL

  framework:
    beta: 0.0316
    recon_loss: mse
    loss_reduction: mean         # TODO: this should be renamed to `loss_mode="scaled"` or `enable_loss_scaling=True"` or `enable_beta_scaling`

  framework_opt:
    latent_distribution: normal  # only used by VAEs

  model:
    z_size: 25
    weight_init: 'xavier_normal'  # xavier_normal, default

  dataset:
    batch_size: 256

  optimizer:
    lr: 1e-3
>>>>>>> 7040532b
<|MERGE_RESOLUTION|>--- conflicted
+++ resolved
@@ -14,49 +14,6 @@
   # logs
   - run_callbacks: vis
   - run_logging: wandb
-<<<<<<< HEAD
-  # plugins
-  - hydra/job_logging: colorlog
-  - hydra/hydra_logging: colorlog
-  - hydra/launcher: submitit_slurm
-
-job:
-  user: '${env:USER}'
-  project: 'test-project'
-  name: '${framework.name}:${framework.module.recon_loss}|${dataset.name}:${dataset_sampling.name}|${trainer.steps}'
-  partition: batch
-  seed: NULL
-
-framework:
-    beta: 4
-    module:
-      recon_loss: mse
-      loss_reduction: mean_sum
-
-    # only some frameworks support these features
-    optional:
-      latent_distribution: normal  # only used by VAEs
-      overlap_loss: NULL
-
-model:
-  z_size: 25
-
-optimizer:
-  lr: 1e-3
-
-# CUSTOM DEFAULTS SPECIALIZATION
-# - This key is deleted on load and the correct key on the root config is set similar to defaults.
-# - Unfortunately this hack needs to exists as hydra does not yet support this kinda of variable interpolation in defaults.
-specializations:
-  # default samplers -- the framework specified defaults
-  dataset_sampler: ${dataset.data_type}_${framework.data_sample_mode}
-
-  # newer samplers -- only active for frameworks that require 3 observations, otherwise random for 2, and exact for 1
-  # dataset_sampler: gt_dist_${framework.data_sample_mode}
-
-  # random samplers -- force random sampling of observation pairs or triples
-  # dataset_sampler: random_${framework.data_sample_mode}
-=======
   # runtime
   - run_location: stampede_shr
   - run_launcher: slurm
@@ -87,5 +44,4 @@
     batch_size: 256
 
   optimizer:
-    lr: 1e-3
->>>>>>> 7040532b
+    lr: 1e-3