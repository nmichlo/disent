defaults:
  # system
  - framework: adavae
  - model: vae_conv64
  - optimizer: adam
  - schedule: none
  # data
  - dataset: xyobject
  - dataset_sampling: full_bb
  - augment: none
  # runtime
  - metrics: fast
  - run_length: short
  - run_location: local
  - run_callbacks: vis
  - run_logging: wandb
  # plugins
  - hydra/job_logging: colorlog
  - hydra/hydra_logging: colorlog
  - hydra/launcher: submitit_slurm

job:
  user: '${env:USER}'
  project: 'test-project'
  name: '${framework.name}:${framework.module.recon_loss}|${dataset.name}:${dataset_sampling.name}|${trainer.steps}'
  partition: batch
  seed: NULL

framework:
    beta: 4
    module:
      recon_loss: mse
      loss_reduction: mean_sum

    # only some frameworks support these features
    optional:
      latent_distribution: normal  # only used by VAEs
      overlap_loss: NULL
      usage_ratio: 0.5  # only used by adversarial masked datasets

model:
  z_size: 25

optimizer:
  lr: 1e-3

# CUSTOM DEFAULTS SPECIALIZATION
# - This key is deleted on load and the correct key on the root config is set similar to defaults.
# - Unfortunately this hack needs to exists as hydra does not yet support this kinda of variable interpolation in defaults.
specializations:
<<<<<<< HEAD
  # original samplers --
   dataset_sampler: ${dataset.data_type}_${framework.data_sample_mode}

  # newer samplers -- only active for frameworks that require 3 observations, otherwise random for 2, and exact for 1
  # dataset_sampler: gt_dist_${framework.data_sample_mode}
=======
  # default samplers -- the framework specified defaults
  dataset_sampler: ${dataset.data_type}_${framework.data_sample_mode}

  # newer samplers -- only active for frameworks that require 3 observations, otherwise random for 2, and exact for 1
  # dataset_sampler: gt_dist_${framework.data_sample_mode}

  # random samplers -- force random sampling of observation pairs or triples
  # dataset_sampler: random_${framework.data_sample_mode}
>>>>>>> 143cf294
<|MERGE_RESOLUTION|>--- conflicted
+++ resolved
@@ -48,13 +48,6 @@
 # - This key is deleted on load and the correct key on the root config is set similar to defaults.
 # - Unfortunately this hack needs to exists as hydra does not yet support this kinda of variable interpolation in defaults.
 specializations:
-<<<<<<< HEAD
-  # original samplers --
-   dataset_sampler: ${dataset.data_type}_${framework.data_sample_mode}
-
-  # newer samplers -- only active for frameworks that require 3 observations, otherwise random for 2, and exact for 1
-  # dataset_sampler: gt_dist_${framework.data_sample_mode}
-=======
   # default samplers -- the framework specified defaults
   dataset_sampler: ${dataset.data_type}_${framework.data_sample_mode}
 
@@ -62,5 +55,4 @@
   # dataset_sampler: gt_dist_${framework.data_sample_mode}
 
   # random samplers -- force random sampling of observation pairs or triples
-  # dataset_sampler: random_${framework.data_sample_mode}
->>>>>>> 143cf294
+  # dataset_sampler: random_${framework.data_sample_mode}