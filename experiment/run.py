#  ~=~=~=~=~=~=~=~=~=~=~=~=~=~=~=~=~=~=~=~=~=~=~=~=~=~=~=~=~=~=~=~=~=~=~=~=~=~=~
#  MIT License
#
#  Copyright (c) 2021 Nathan Juraj Michlo
#
#  Permission is hereby granted, free of charge, to any person obtaining a copy
#  of this software and associated documentation files (the "Software"), to deal
#  in the Software without restriction, including without limitation the rights
#  to use, copy, modify, merge, publish, distribute, sublicense, and/or sell
#  copies of the Software, and to permit persons to whom the Software is
#  furnished to do so, subject to the following conditions:
#
#  The above copyright notice and this permission notice shall be included in
#  all copies or substantial portions of the Software.
#
#  THE SOFTWARE IS PROVIDED "AS IS", WITHOUT WARRANTY OF ANY KIND, EXPRESS OR
#  IMPLIED, INCLUDING BUT NOT LIMITED TO THE WARRANTIES OF MERCHANTABILITY,
#  FITNESS FOR A PARTICULAR PURPOSE AND NONINFRINGEMENT. IN NO EVENT SHALL THE
#  AUTHORS OR COPYRIGHT HOLDERS BE LIABLE FOR ANY CLAIM, DAMAGES OR OTHER
#  LIABILITY, WHETHER IN AN ACTION OF CONTRACT, TORT OR OTHERWISE, ARISING FROM,
#  OUT OF OR IN CONNECTION WITH THE SOFTWARE OR THE USE OR OTHER DEALINGS IN THE
#  SOFTWARE.
#  ~=~=~=~=~=~=~=~=~=~=~=~=~=~=~=~=~=~=~=~=~=~=~=~=~=~=~=~=~=~=~=~=~=~=~=~=~=~=~

import logging
import os
import sys
from datetime import datetime

import hydra
import pytorch_lightning as pl
import torch
import torch.utils.data
import wandb
from omegaconf import DictConfig
from omegaconf import OmegaConf
from pytorch_lightning.loggers import CometLogger
from pytorch_lightning.loggers import LoggerCollection
from pytorch_lightning.loggers import WandbLogger

from disent import metrics
from disent.frameworks import DisentConfigurable
from disent.frameworks import DisentFramework
from disent.model import AutoEncoder
from disent.nn.weights import init_model_weights
from disent.util.seeds import seed
from disent.util.strings.fmt import make_box_str
from disent.util.lightning.callbacks import LoggerProgressCallback
from disent.util.lightning.callbacks import VaeDisentanglementLoggingCallback
from disent.util.lightning.callbacks import VaeLatentCycleLoggingCallback
from experiment.util.hydra_data import HydraDataModule
from experiment.util.hydra_utils import make_non_strict
from experiment.util.hydra_utils import merge_specializations
from experiment.util.hydra_utils import instantiate_recursive
from experiment.util.run_utils import log_error_and_exit
from experiment.util.run_utils import safe_unset_debug_logger
from experiment.util.run_utils import safe_unset_debug_trainer
from experiment.util.run_utils import set_debug_logger
from experiment.util.run_utils import set_debug_trainer


log = logging.getLogger(__name__)


# ========================================================================= #
# HYDRA CONFIG HELPERS                                                      #
# ========================================================================= #


def hydra_check_cuda(cfg):
    # set cuda
    if cfg.trainer.cuda in {'try_cuda', None}:
        cfg.trainer.cuda = torch.cuda.is_available()
        if not cfg.trainer.cuda:
            log.warning('CUDA was requested, but not found on this system... CUDA has been disabled!')
    else:
        if not torch.cuda.is_available():
            if cfg.trainer.cuda:
                log.error('trainer.cuda=True but CUDA is not available on this machine!')
                raise RuntimeError('CUDA not available!')
            else:
                log.warning('CUDA is not available on this machine!')
        else:
            if not cfg.trainer.cuda:
                log.warning('CUDA is available but is not being used!')


def hydra_check_datadir(prepare_data_per_node, cfg):
    if not os.path.isabs(cfg.dataset.data_root):
        log.warning(
            f'A relative path was specified for dataset.data_root={repr(cfg.dataset.data_root)}.'
            f' This is probably an error! Using relative paths can have unintended consequences'
            f' and performance drawbacks if the current working directory is on a shared/network drive.'
            f' Hydra config also uses a new working directory for each run of the program, meaning'
            f' data will be repeatedly downloaded.'
        )
        if prepare_data_per_node:
            log.error(
                f'trainer.prepare_data_per_node={repr(prepare_data_per_node)} but  dataset.data_root='
                f'{repr(cfg.dataset.data_root)} is a relative path which may be an error! Try specifying an'
                f' absolute path that is guaranteed to be unique from each node, eg. dataset.data_root=/tmp/dataset'
            )
        raise RuntimeError(f'dataset.data_root={repr(cfg.dataset.data_root)} is a relative path!')


def hydra_make_logger(cfg):
    loggers = []

    # initialise logging dict
    cfg.setdefault('logging', {})

    if ('wandb' in cfg.logging) and cfg.logging.wandb.setdefault('enabled', True):
        loggers.append(WandbLogger(
            offline=cfg.logging.wandb.setdefault('offline', False),
            entity=cfg.logging.wandb.setdefault('entity', None),  # cometml: workspace
            project=cfg.logging.wandb.project,                    # cometml: project_name
            name=cfg.logging.wandb.name,                          # cometml: experiment_name
            group=cfg.logging.wandb.setdefault('group', None),    # experiment group
            tags=cfg.logging.wandb.setdefault('tags', None),      # experiment tags
            save_dir=hydra.utils.to_absolute_path(cfg.logging.logs_dir),  # relative to hydra's original cwd
        ))
    else:
        cfg.logging.setdefault('wandb', dict(enabled=False))

    if ('cometml' in cfg.logging) and cfg.logging.cometml.setdefault('enabled', True):
        loggers.append(CometLogger(
            offline=cfg.logging.cometml.setdefault('offline', False),
            workspace=cfg.logging.cometml.setdefault('workspace', None),  # wandb: entity
            project_name=cfg.logging.cometml.project,                     # wandb: project
            experiment_name=cfg.logging.cometml.name,                     # wandb: name
            api_key=os.environ['COMET_API_KEY'],                          # TODO: use dotenv
            save_dir=hydra.utils.to_absolute_path(cfg.logging.logs_dir),  # relative to hydra's original cwd
        ))
    else:
        cfg.logging.setdefault('cometml', dict(enabled=False))

    # TODO: maybe return DummyLogger instead?
    return LoggerCollection(loggers) if loggers else None  # lists are turned into a LoggerCollection by pl


def hydra_append_progress_callback(callbacks, cfg):
    if 'progress' in cfg.callbacks:
        callbacks.append(LoggerProgressCallback(
            interval=cfg.callbacks.progress.interval
        ))


def hydra_append_latent_cycle_logger_callback(callbacks, cfg):
    if 'latent_cycle' in cfg.callbacks:
        if cfg.logging.wandb.enabled:
            # this currently only supports WANDB logger
            callbacks.append(VaeLatentCycleLoggingCallback(
                seed=cfg.callbacks.latent_cycle.seed,
                every_n_steps=cfg.callbacks.latent_cycle.every_n_steps,
                begin_first_step=False,
                mode=cfg.callbacks.latent_cycle.mode,
                recon_min=cfg.dataset.setdefault('vis_min', 0.),
                recon_max=cfg.dataset.setdefault('vis_max', 1.),
            ))
        else:
            log.warning('latent_cycle callback is not being used because wandb is not enabled!')


def hydra_append_metric_callback(callbacks, cfg):
    # set default values used later
    default_every_n_steps = cfg.metrics.setdefault('default_every_n_steps', 3600)
    default_on_final = cfg.metrics.setdefault('default_on_final', True)
    default_on_train = cfg.metrics.setdefault('default_on_train', True)
    # get metrics
    metric_list = cfg.metrics.setdefault('metric_list', [])
    if metric_list == 'all':
        cfg.metrics.metric_list = metric_list = [{k: {}} for k in metrics.DEFAULT_METRICS]
    # get metrics
    new_metrics_list = []
    for i, metric in enumerate(metric_list):
        # fix the values
        if isinstance(metric, str):
            metric = {metric: {}}
        ((name, settings),) = metric.items()
        if settings is None:
            settings = {}
        new_metrics_list.append({name: settings})
        # get metrics
        every_n_steps = settings.get('every_n_steps', default_every_n_steps)
        train_metric = [metrics.FAST_METRICS[name]] if settings.get('on_train', default_on_train) else None
        final_metric = [metrics.DEFAULT_METRICS[name]] if settings.get('on_final', default_on_final) else None
        # add the metric callback
        if final_metric or train_metric:
            callbacks.append(VaeDisentanglementLoggingCallback(
                every_n_steps=every_n_steps,
                step_end_metrics=train_metric,
                train_end_metrics=final_metric,
            ))
    cfg.metrics.metric_list = new_metrics_list


def hydra_append_correlation_callback(callbacks, cfg):
    if 'correlation' in cfg.callbacks:
        log.warning('Correlation callback has been disabled. skipping!')
        # callbacks.append(VaeLatentCorrelationLoggingCallback(
        #     repeats_per_factor=cfg.callbacks.correlation.repeats_per_factor,
        #     every_n_steps=cfg.callbacks.correlation.every_n_steps,
        #     begin_first_step=False,
        # ))


def hydra_register_schedules(module: DisentFramework, cfg):
    if cfg.schedules is None:
        cfg.schedules = {}
    if cfg.schedules:
        log.info(f'Registering Schedules:')
        for target, schedule in cfg.schedules.items():
            module.register_schedule(target, instantiate_recursive(schedule), logging=True)


def hydra_create_framework_config(cfg):
    # create framework config - this is also kinda hacky
    # - we need instantiate_recursive because of optimizer_kwargs,
    #   otherwise the dictionary is left as an OmegaConf dict
    framework_cfg: DisentConfigurable.cfg = instantiate_recursive({
        **cfg.framework.module,
        **dict(_target_=cfg.framework.module._target_ + '.cfg')
    })
    # warn if some of the cfg variables were not overridden
    missing_keys = sorted(set(framework_cfg.get_keys()) - (set(cfg.framework.module.keys())))
    if missing_keys:
        log.error(f'Framework {repr(cfg.framework.name)} is missing config keys for:')
        for k in missing_keys:
            log.error(f'{repr(k)}')
    # update config params in case we missed variables in the cfg
    cfg.framework.module.update(framework_cfg.to_dict())
    # return config
    return framework_cfg


def hydra_create_framework(framework_cfg: DisentConfigurable.cfg, datamodule, cfg):
    # specific handling for experiment, this is HACKY!
    # - not supported normally, we need to instantiate to get the class (is there hydra support for this?)
    framework_cfg.optimizer = hydra.utils.instantiate(dict(_target_=framework_cfg.optimizer), [torch.Tensor()]).__class__
    framework_cfg.optimizer_kwargs = dict(framework_cfg.optimizer_kwargs)
    # instantiate
    return hydra.utils.instantiate(
        dict(_target_=cfg.framework.module._target_),
        model=init_model_weights(
            AutoEncoder(
                encoder=hydra.utils.instantiate(cfg.model.encoder),
                decoder=hydra.utils.instantiate(cfg.model.decoder)
            ), mode=cfg.model.weight_init
        ),
        # apply augmentations to batch on GPU which can be faster than via the dataloader
        batch_augment=datamodule.batch_augment,
        cfg=framework_cfg
    )


# ========================================================================= #
# RUNNER                                                                    #
# ========================================================================= #


def run(cfg: DictConfig, config_path: str = None):

    # get the time the run started
    time_string = datetime.today().strftime('%Y-%m-%d--%H-%M-%S')
    log.info(f'Starting run at time: {time_string}')

    # -~-~-~-~-~-~-~-~-~-~-~-~- #

    # cleanup from old runs:
    try:
<<<<<<< HEAD
=======
        safe_unset_debug_trainer()
        safe_unset_debug_logger()
>>>>>>> 143cf294
        wandb.finish()
    except:
        pass

    # -~-~-~-~-~-~-~-~-~-~-~-~- #

    # allow the cfg to be edited
    cfg = make_non_strict(cfg)

    # deterministic seed
    seed(cfg.job.setdefault('seed', None))

    # -~-~-~-~-~-~-~-~-~-~-~-~- #
    # INITIALISE & SETDEFAULT IN CONFIG
    # -~-~-~-~-~-~-~-~-~-~-~-~- #

    # create trainer loggers & callbacks & initialise error messages
    logger = set_debug_logger(hydra_make_logger(cfg))

    # print useful info
    log.info(f"Current working directory : {os.getcwd()}")
    log.info(f"Orig working directory    : {hydra.utils.get_original_cwd()}")

    # hydra config does not support variables in defaults lists, we handle this manually
    cfg = merge_specializations(cfg, config_path=CONFIG_PATH if (config_path is None) else config_path)

    # check CUDA setting
    cfg.trainer.setdefault('cuda', 'try_cuda')
    hydra_check_cuda(cfg)
    # check data preparation
    prepare_data_per_node = cfg.trainer.setdefault('prepare_data_per_node', True)
    hydra_check_datadir(prepare_data_per_node, cfg)

    # TRAINER CALLBACKS
    callbacks = []
    hydra_append_progress_callback(callbacks, cfg)
    hydra_append_latent_cycle_logger_callback(callbacks, cfg)
    hydra_append_metric_callback(callbacks, cfg)
    hydra_append_correlation_callback(callbacks, cfg)

    # HYDRA MODULES
    datamodule = HydraDataModule(cfg)
    framework_cfg = hydra_create_framework_config(cfg)
    framework = hydra_create_framework(framework_cfg, datamodule, cfg)

    # register schedules
    hydra_register_schedules(framework, cfg)

    # Setup Trainer
    trainer = set_debug_trainer(pl.Trainer(
        log_every_n_steps=cfg.logging.setdefault('log_every_n_steps', 50),
        flush_logs_every_n_steps=cfg.logging.setdefault('flush_logs_every_n_steps', 100),
        logger=logger,
        callbacks=callbacks,
        gpus=1 if cfg.trainer.cuda else 0,
        max_epochs=cfg.trainer.setdefault('epochs', 100),
        max_steps=cfg.trainer.setdefault('steps', None),
        prepare_data_per_node=prepare_data_per_node,
        progress_bar_refresh_rate=0,  # ptl 0.9
        terminate_on_nan=True,  # we do this here so we don't run the final metrics
        # TODO: re-enable this in future... something is not compatible
        #       with saving/checkpointing models + allow enabling from the
        #       config. Seems like something cannot be pickled?
        checkpoint_callback=False,
    ))

    # -~-~-~-~-~-~-~-~-~-~-~-~- #
    # BEGIN TRAINING
    # -~-~-~-~-~-~-~-~-~-~-~-~- #

    # print the config
    log.info(f'Final Config Is:\n{make_box_str(OmegaConf.to_yaml(cfg))}')

    # save hparams TODO: I think this is a pytorch lightning bug... The trainer should automatically save these if hparams is set.
    framework.hparams.update(cfg)
    if trainer.logger:
        trainer.logger.log_hyperparams(framework.hparams)

    # fit the model
    # -- if an error/signal occurs while pytorch lightning is
    #    initialising the training process we cannot capture it!
    trainer.fit(framework, datamodule=datamodule)


# ========================================================================= #
# MAIN                                                                      #
# ========================================================================= #


# path to root directory containing configs
CONFIG_PATH = os.path.abspath(os.path.join(os.path.dirname(__file__), 'config'))
# root config existing inside `CONFIG_ROOT`, with '.yaml' appended.
CONFIG_NAME = 'config'


if __name__ == '__main__':

    @hydra.main(config_path=CONFIG_PATH, config_name=CONFIG_NAME)
    def hydra_main(cfg: DictConfig):
        try:
            run(cfg)
        except Exception as e:
            log_error_and_exit(err_type='experiment error', err_msg=str(e))

    try:
        hydra_main()
    except KeyboardInterrupt as e:
        log_error_and_exit(err_type='interrupted', err_msg=str(e), exc_info=False)
    except Exception as e:
        log_error_and_exit(err_type='hydra error', err_msg=str(e))


# ========================================================================= #
# END                                                                       #
# ========================================================================= #<|MERGE_RESOLUTION|>--- conflicted
+++ resolved
@@ -268,11 +268,8 @@
 
     # cleanup from old runs:
     try:
-<<<<<<< HEAD
-=======
         safe_unset_debug_trainer()
         safe_unset_debug_logger()
->>>>>>> 143cf294
         wandb.finish()
     except:
         pass
